--- conflicted
+++ resolved
@@ -138,21 +138,12 @@
     }
   }, []);
 
-<<<<<<< HEAD
-  // Handle metric updates - create stable function
-=======
   // Handle metric updates - memoized properly to prevent infinite loops
->>>>>>> 9112c67b
   const handleMetric = useCallback((metric: Metric) => {
     const processedMetric = processMetric(metric);
-    const currentOptions = optionsRef.current;
-    
-<<<<<<< HEAD
-    if (currentOptions.enableConsoleLogging) {
-=======
+    
     // Throttle console logging to prevent spam
     if (options.enableConsoleLogging && Math.random() < 0.1) { // Only log 10% of the time
->>>>>>> 9112c67b
       console.log(`📊 Core Web Vitals - ${metric.name}:`, {
         value: metric.value,
         rating: processedMetric.rating,
@@ -176,23 +167,6 @@
         timestamp: Date.now(),
       };
 
-<<<<<<< HEAD
-      // Call callbacks
-      currentOptions.onMetric?.(processedMetric);
-      
-      // Report complete data if we have key metrics
-      if (updated.lcp && updated.cls && (updated.fid || updated.inp)) {
-        currentOptions.onReport?.(updated);
-        reportToAnalytics(updated);
-      }
-
-      return updated;
-    });
-  }, [processMetric, reportToAnalytics]);
-  
-  // Store the stable handleMetric function in ref
-  handleMetricRef.current = handleMetric;
-=======
       // Call callbacks (moved outside of setState to prevent render loops)
       setTimeout(() => {
         options.onMetric?.(processedMetric);
@@ -206,8 +180,7 @@
 
       return updated;
     });
-  }, [processMetric]); // Removed options and reportToAnalytics from dependencies
->>>>>>> 9112c67b
+  }, [processMetric, options, reportToAnalytics]);
 
   // Initialize Core Web Vitals monitoring - run only once
   useEffect(() => {
@@ -216,11 +189,11 @@
       return;
     }
 
-<<<<<<< HEAD
     let unsubscribeFunctions: (() => void)[] = [];
-=======
+
+    // Store the stable handleMetric function in ref
+    handleMetricRef.current = handleMetric;
     let isInitialized = false;
->>>>>>> 9112c67b
 
     try {
       const deviceInfo = detectDeviceCapabilities();
@@ -232,47 +205,34 @@
         pageLoadTime: performance.now(),
       }));
 
-<<<<<<< HEAD
       // Register Web Vitals observers using the ref version
       const currentOptions = optionsRef.current;
-      const options_internal = { reportAllChanges: currentOptions.reportAllChanges ?? false };
-      
-      const stableHandleMetric = (metric: Metric) => {
-        if (handleMetricRef.current) {
-          handleMetricRef.current(metric);
-        }
-      };
-
-      // Register Web Vitals observers (they don't return unsubscribe functions in current version)
-      onLCP(stableHandleMetric, options_internal);
-      onFCP(stableHandleMetric, options_internal);
-      onCLS(stableHandleMetric, options_internal);
-      onTTFB(stableHandleMetric);
-      
-      // INP is newer, might not be available in all browsers
-      try {
-        onINP(stableHandleMetric, options_internal);
-      } catch {
-        console.warn('INP metric not supported in this browser');
-=======
+      const options_internal: { reportAllChanges: boolean } = { reportAllChanges: currentOptions.reportAllChanges ?? false };
+
       // Register Web Vitals observers only once
       if (!isInitialized) {
         isInitialized = true;
         
         const options_internal = { reportAllChanges: options.reportAllChanges ?? false };
-
-        onLCP(handleMetric, options_internal);
-        onFCP(handleMetric, options_internal);
-        onCLS(handleMetric, options_internal);
-        onTTFB(handleMetric);
+        
+        const stableHandleMetric = (metric: Metric) => {
+          if (handleMetricRef.current) {
+            handleMetricRef.current(metric);
+          }
+        };
+
+        // Register Web Vitals observers (they don't return unsubscribe functions in current version)
+        onLCP(stableHandleMetric, options_internal);
+        onFCP(stableHandleMetric, options_internal);
+        onCLS(stableHandleMetric, options_internal);
+        onTTFB(stableHandleMetric);
         
         // INP is newer, might not be available in all browsers
         try {
-          onINP(handleMetric, options_internal);
+          onINP(stableHandleMetric, options_internal);
         } catch {
-          // INP not supported - silent fail
-        }
->>>>>>> 9112c67b
+          console.warn('INP metric not supported in this browser');
+        }
       }
 
     } catch (error) {
@@ -282,19 +242,9 @@
 
     // Cleanup function
     return () => {
-<<<<<<< HEAD
-      unsubscribeFunctions.forEach(unsubscribe => {
-        if (typeof unsubscribe === 'function') {
-          unsubscribe();
-        }
-      });
-    };
-  }, [detectDeviceCapabilities]); // Only depend on detectDeviceCapabilities
-=======
       isInitialized = false;
     };
-  }, []); // Empty dependency array to run only once
->>>>>>> 9112c67b
+  }, [detectDeviceCapabilities, handleMetric, options.reportAllChanges]);
 
   // Calculate overall performance score
   const getPerformanceScore = useCallback((): number => {
