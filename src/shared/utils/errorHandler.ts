// Comprehensive error handler with advanced features
import { ErrorContext } from '../types/errorContext';
import { compositeErrorHandler } from '../factories/errorHandlerFactory';
import { eventBus, EVENT_TYPES } from '../services/eventBus';

export interface ErrorInfo {
  componentStack: string;
}

class ErrorHandler {
  private errorCount = new Map<string, number>();
  private readonly MAX_ERRORS_PER_MINUTE = 10;

  private static instance: ErrorHandler;

  static getInstance(): ErrorHandler {
    if (!ErrorHandler.instance) {
      ErrorHandler.instance = new ErrorHandler();
    }
    return ErrorHandler.instance;
  }

<<<<<<< HEAD
  constructor() {
    this.setupGlobalErrorHandlers();
  }

  private setupGlobalErrorHandlers(): void {
    // Handle unhandled promise rejections
    window.addEventListener('unhandledrejection', (event) => {
      this.handleError('Unhandled Promise Rejection', {
        reason: event.reason,
        component: 'Global'
      });
    });

    // Handle global errors
    window.addEventListener('error', (event) => {
      this.handleError(event.message, {
        error: event.error,
        filename: event.filename,
        lineno: event.lineno,
        colno: event.colno,
        component: 'Global'
      });
    });

    // Handle resource loading errors
    window.addEventListener('error', (event) => {
      const target = event.target as HTMLElement;
      if (target && (target.tagName === 'IMG' || target.tagName === 'LINK' || target.tagName === 'SCRIPT')) {
        this.handleResourceError(target as HTMLImageElement | HTMLLinkElement | HTMLScriptElement);
      }
    }, true); // Use capture phase to catch resource errors
  }

  handleError(error: Error, errorInfo?: ErrorInfo, context?: ErrorContext): void;
  handleError(message: string, context?: ErrorContext): void;
  handleError(errorOrMessage: Error | string, errorInfoOrContext?: ErrorInfo | ErrorContext, context?: ErrorContext): void {
    if (typeof errorOrMessage === 'string') {
      // String message overload
      const message = errorOrMessage;
      const errorContext = errorInfoOrContext as ErrorContext || {};
      
      if (!this.shouldLogError(message)) {
        return; // Prevent error spam
      }

      const errorInfo: ErrorContext = {
        message,
        timestamp: new Date().toISOString(),
        url: window.location.href,
        userAgent: navigator.userAgent,
        ...errorContext
      };

      // Use composite error handler for proper categorization
      const error = new Error(message);
      compositeErrorHandler.handle(error, errorInfo);

      // Emit event for other components
      eventBus.emit(EVENT_TYPES.ERROR_OCCURRED, {
        type: 'application',
        message,
        context: errorInfo,
      });
    } else {
      // Error object overload
      const error = errorOrMessage;
      const errorInfo = errorInfoOrContext as ErrorInfo;
      const errorContext = context || {};
      
      // Use composite error handler
      compositeErrorHandler.handle(error, errorContext);

      // Emit event for other components
      eventBus.emit(EVENT_TYPES.ERROR_OCCURRED, {
        type: 'application',
        error: error.message,
        stack: error.stack,
        componentStack: errorInfo?.componentStack,
        context: errorContext,
      });
=======
  // Overloaded handleError method to handle both Error objects and string messages
  handleError(error: Error, errorInfo?: ErrorInfo, context?: ErrorContext): void;
  handleError(message: string, context?: ErrorContext): void;
  handleError(errorOrMessage: Error | string, errorInfoOrContext?: ErrorInfo | ErrorContext, context?: ErrorContext): void {
    // Handle Error object case
    if (errorOrMessage instanceof Error) {
      const error = errorOrMessage;
      const errorInfo = errorInfoOrContext as ErrorInfo;
      // Only log errors in development
      if (process.env['NODE_ENV'] === 'development') {
        console.error('Error caught:', error);
        if (errorInfo) {
          console.error('Component stack:', errorInfo.componentStack);
        }
        if (context) {
          console.error('Context:', context);
        }
      }
      return;
>>>>>>> 9112c67b
    }

    // Handle string message case
    const message = errorOrMessage;
    const contextParam = errorInfoOrContext as ErrorContext || {};
    
    if (!this.shouldLogError(message)) {
      return; // Prevent error spam
    }

    const errorInfo: ErrorContext = {
      message,
      timestamp: new Date().toISOString(),
      url: typeof window !== 'undefined' ? window.location.href : '',
      userAgent: typeof navigator !== 'undefined' ? navigator.userAgent : '',
      ...contextParam
    };

    // Log in development
    if (process.env["NODE_ENV"] === 'development') {
      console.error('Application Error:', errorInfo);
    } else {
      // In production, send to error tracking service
      this.sendToErrorService(errorInfo);
    }
  }

  private shouldLogError(errorType: string): boolean {
    const now: number = Date.now();
    const currentMinute: number = Math.floor(now / 60000);
    const minuteAgo: number = currentMinute - 1;
    
    // Clean old entries (remove keys from previous minutes)
    for (const [key] of this.errorCount.entries()) {
      const keyMinute: number = parseInt(key.split('_').pop() || '0');
      if (keyMinute < minuteAgo) {
        this.errorCount.delete(key);
      }
    }

    const key: string = `${errorType}_${currentMinute}`;
    const count: number = this.errorCount.get(key) || 0;
    
    if (count >= this.MAX_ERRORS_PER_MINUTE) {
      return false;
    }

    this.errorCount.set(key, count + 1);
    return true;
  }

<<<<<<< HEAD
  // Error persistence is now handled by the composite error handler
  // and error reporting service through the repository pattern
=======
  private sendToErrorService(errorInfo: ErrorContext): void {
    // Here you would integrate with your error tracking service
    // Examples: Sentry, LogRocket, Bugsnag, etc.
    
    // For now, we'll just store in localStorage for debugging
    try {
      const errors: ErrorContext[] = JSON.parse(localStorage.getItem('app_errors') || '[]');
      errors.push(errorInfo);
      
      // Keep only last 50 errors
      if (errors.length > 50) {
        errors.splice(0, errors.length - 50);
      }
      
      localStorage.setItem('app_errors', JSON.stringify(errors));
    } catch (e) {
      // Silently fail if localStorage is not available
    }
  }
>>>>>>> 9112c67b

  // Utility method to wrap async functions with error handling
  async wrapAsync<T>(fn: () => Promise<T>, context?: ErrorContext): Promise<T | null> {
    try {
      return await fn();
    } catch (error) {
      const errorMessage = error instanceof Error ? error.message : String(error);
      this.handleError(errorMessage, context);
      return null;
    }
  }

  // Utility method to wrap synchronous functions with error handling
  wrapSync<T>(fn: () => T, context?: ErrorContext): T | null {
    try {
      return fn();
    } catch (error) {
      const errorMessage = error instanceof Error ? error.message : String(error);
      this.handleError(errorMessage, context);
      return null;
    }
  }

  // Get stored errors for debugging
  getStoredErrors(): ErrorContext[] {
    try {
      return JSON.parse(localStorage.getItem('app_errors') || '[]');
    } catch {
      return [];
    }
  }

  // Clear stored errors
  clearStoredErrors(): void {
    try {
      localStorage.removeItem('app_errors');
    } catch {
      // Silently fail
    }
  }
}

// Export singleton instance
export const errorHandler: ErrorHandler = ErrorHandler.getInstance();

// Export utility functions
export const handleError: (message: string, context?: ErrorContext) => void = (message: string, context?: ErrorContext): void => 
  errorHandler.handleError(message, context);

export const wrapAsync: <T>(fn: () => Promise<T>, context?: ErrorContext) => Promise<T | null> = <T>(fn: () => Promise<T>, context?: ErrorContext): Promise<T | null> => 
  errorHandler.wrapAsync(fn, context);

export const wrapSync: <T>(fn: () => T, context?: ErrorContext) => T | null = <T>(fn: () => T, context?: ErrorContext): T | null => 
  errorHandler.wrapSync(fn, context);

export const getStoredErrors: () => ErrorContext[] = (): ErrorContext[] => 
  errorHandler.getStoredErrors();

export const clearStoredErrors: () => void = (): void => 
  errorHandler.clearStoredErrors();

export default errorHandler;<|MERGE_RESOLUTION|>--- conflicted
+++ resolved
@@ -20,7 +20,6 @@
     return ErrorHandler.instance;
   }
 
-<<<<<<< HEAD
   constructor() {
     this.setupGlobalErrorHandlers();
   }
@@ -101,51 +100,6 @@
         componentStack: errorInfo?.componentStack,
         context: errorContext,
       });
-=======
-  // Overloaded handleError method to handle both Error objects and string messages
-  handleError(error: Error, errorInfo?: ErrorInfo, context?: ErrorContext): void;
-  handleError(message: string, context?: ErrorContext): void;
-  handleError(errorOrMessage: Error | string, errorInfoOrContext?: ErrorInfo | ErrorContext, context?: ErrorContext): void {
-    // Handle Error object case
-    if (errorOrMessage instanceof Error) {
-      const error = errorOrMessage;
-      const errorInfo = errorInfoOrContext as ErrorInfo;
-      // Only log errors in development
-      if (process.env['NODE_ENV'] === 'development') {
-        console.error('Error caught:', error);
-        if (errorInfo) {
-          console.error('Component stack:', errorInfo.componentStack);
-        }
-        if (context) {
-          console.error('Context:', context);
-        }
-      }
-      return;
->>>>>>> 9112c67b
-    }
-
-    // Handle string message case
-    const message = errorOrMessage;
-    const contextParam = errorInfoOrContext as ErrorContext || {};
-    
-    if (!this.shouldLogError(message)) {
-      return; // Prevent error spam
-    }
-
-    const errorInfo: ErrorContext = {
-      message,
-      timestamp: new Date().toISOString(),
-      url: typeof window !== 'undefined' ? window.location.href : '',
-      userAgent: typeof navigator !== 'undefined' ? navigator.userAgent : '',
-      ...contextParam
-    };
-
-    // Log in development
-    if (process.env["NODE_ENV"] === 'development') {
-      console.error('Application Error:', errorInfo);
-    } else {
-      // In production, send to error tracking service
-      this.sendToErrorService(errorInfo);
     }
   }
 
@@ -173,30 +127,36 @@
     return true;
   }
 
-<<<<<<< HEAD
+  // Handle resource loading errors
+  private handleResourceError(element: HTMLImageElement | HTMLLinkElement | HTMLScriptElement): void {
+    const errorInfo: ErrorContext = {
+      message: `Resource loading error: ${element.tagName}`,
+      timestamp: new Date().toISOString(),
+      url: window.location.href,
+      userAgent: navigator.userAgent,
+      component: 'ResourceLoader',
+      element: {
+        tagName: element.tagName,
+        src: element.src || element.href || '',
+        id: element.id || '',
+        className: element.className || ''
+      }
+    };
+
+    // Use composite error handler
+    const error = new Error(`Resource loading failed: ${element.tagName}`);
+    compositeErrorHandler.handle(error, errorInfo);
+
+    // Emit event for other components
+    eventBus.emit(EVENT_TYPES.ERROR_OCCURRED, {
+      type: 'resource',
+      message: errorInfo.message,
+      context: errorInfo,
+    });
+  }
+
   // Error persistence is now handled by the composite error handler
   // and error reporting service through the repository pattern
-=======
-  private sendToErrorService(errorInfo: ErrorContext): void {
-    // Here you would integrate with your error tracking service
-    // Examples: Sentry, LogRocket, Bugsnag, etc.
-    
-    // For now, we'll just store in localStorage for debugging
-    try {
-      const errors: ErrorContext[] = JSON.parse(localStorage.getItem('app_errors') || '[]');
-      errors.push(errorInfo);
-      
-      // Keep only last 50 errors
-      if (errors.length > 50) {
-        errors.splice(0, errors.length - 50);
-      }
-      
-      localStorage.setItem('app_errors', JSON.stringify(errors));
-    } catch (e) {
-      // Silently fail if localStorage is not available
-    }
-  }
->>>>>>> 9112c67b
 
   // Utility method to wrap async functions with error handling
   async wrapAsync<T>(fn: () => Promise<T>, context?: ErrorContext): Promise<T | null> {
